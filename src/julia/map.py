"""Module containing all of the classes for mappings."""
from abc import ABC, abstractmethod
import numpy as np
from PIL import Image, ImageDraw
from matplotlib import cm
import cmath
import multiprocessing as mp
from functools import partial
from numba import jit
import matplotlib.pyplot as plt


def draw_from_array(array: np.ndarray, colormap: cm = cm.cubehelix_r) -> Image:
    """
    Draw an image from an array of values between 0 and 1.

    Parameters
    ----------
    array: np.ndarray
        The array to draw the image from.
    colormap: cm
        The colormap to use for the image.
    """
    return Image.fromarray(np.uint8(colormap(array)*255))


class Map(ABC):
    """A mapping f: C -> C."""

    @abstractmethod
    def __init__(self):
        pass

    @abstractmethod
    def __call__(self, z: complex) -> complex:
        """
        Return the result of the map acting on a value z.

        Parameters
        ----------
        z: complex
            The value to apply the map to.

        Returns
        -------
        f(z): complex
            The result of the mapping applied to z.
        """
        pass

    def derivative(self, z: complex) -> complex:
        """
        Return the derivative of the map at the given point.

        Parameters
        ----------
        z: complex
            The point to evaluate the derivative at.

        Returns
        -------
        df/dz | z: complex
            The value of the derivative at the given point.
        """
        pass

    
    def _calculate_mandelbrot(self,
                              res_x: int = 600,
                              res_y: int = 600,
                              iterations: int = 200,
                              x_range: tuple = (-3, 3),
                              y_range: tuple = (-3, 3),
                              z_max: float = 3,
                              multiprocessing: bool = False) -> np.ndarray:
        """
        Calculate the escape time of given points as c values in the map.

        Parameters
        ----------
        res_x: int
            The number of points in the horizontal axis of the array.
        res_y: int
            The number of points in the vertical axis of the array.
        iterations: int
            The maximum number of times to apply the map iteratively.
        x_range: (float, float)
            The range of x values to consider.
        y_range: (float, float)
            The range of y values to consider.
        z_max: float
            The maximum z value before considering the point to have escaped.
        """
        pass

    def draw_mandelbrot(self,
                        res_x: int = 600,
                        res_y: int = 600,
                        iterations: int = 200,
                        x_range: tuple = (-3, 3),
                        y_range: tuple = (-3, 3),
                        z_max: float = 3,
                        multiprocessing: bool = False) -> Image.Image:
        """
        Draw the Mandelbrot set for this map.

        Parameters
        ----------
        res_x: int
            The horizontal resolution of the image.
        res_y: int
            The vertical resolution of the image.
        iterations: int
            The maximum number of times to apply the map iteratively.
        x_range: (float, float)
            The range of x values to consider.
        y_range: (float, float)
            The range of y values to consider.
        z_max: float
            The maximum z value before considering the point to have escaped.

        Returns
        -------
        im: Image.Image
            The image of the Mandelbrot set as a Pillow image object.
        """
        results = self._calculate_mandelbrot(res_x,
                                             res_y,
                                             iterations,
                                             x_range,
                                             y_range,
                                             z_max,
                                             multiprocessing)
        im = draw_from_array(results[::-1])
        return im

    
    def _calculate_julia(self,
                         res_x: int = 600,
                         res_y: int = 600,
                         iterations: int = 200,
                         x_range: tuple = (-3, 3),
                         y_range: tuple = (-3, 3),
                         z_max: float = 3,
                         multiprocessing: bool = False) -> np.ndarray:
        """
        Calculate the escape time of given points as z values in the map.

        Parameters
        ----------
        res_x: int
            The number of points in the horizontal axis of the array.
        res_y: int
            The number of points in the vertical axis of the array.
        iterations: int
            The maximum number of times to apply the map iteratively.
        x_range: (float, float)
            The range of x values to consider.
        y_range: (float, float)
            The range of y values to consider.
        z_max: float
            The maximum z value before considering the point to have escaped.
        """
        pass

    def draw_julia(self,
                   res_x: int = 600,
                   res_y: int = 600,
                   iterations: int = 200,
                   x_range: tuple = (-3, 3),
                   y_range: tuple = (-3, 3),
                   z_max: float = 3,
                   multiprocessing: bool = False) -> Image.Image:
        """
        Draw the Julia set for this map with the current parameter values.

        Parameters
        ----------
        res_x: int
            The horizontal resolution of the image.
        res_y: int
            The vertical resolution of the image.
        iterations: int
            The maximum number of times to apply the map iteratively.
        x_range: (float, float)
            The range of x values to consider.
        y_range: (float, float)
            The range of y values to consider.
        z_max: float
            The maximum z value before considering the point to have escaped.

        Returns
        -------
        im: Image.Image
            The image of the Mandelbrot set as a Pillow image object.
        """
        results = self._calculate_julia(res_x,
                                        res_y,
                                        iterations,
                                        x_range,
                                        y_range,
                                        z_max,
                                        multiprocessing)
        im = draw_from_array(results[::-1])
        return im


class CubicMap(Map):
    """A cubic mapping f: C -> C."""

    def __init__(self, a: float = None, b: float = None):
        """
        Construct an instance of the CubicMap class.

        A complex cubic map p: C -> C of the form:
            p(z) = z^3 - az + b

        Parameters
        ----------
        a: float
            The term a in the cubic map.
        b: float
            The term b in the cubic map.
        """
        self.a = a
        self.b = b

    def __call__(self, z: complex) -> complex:  # noqa D102
        return z**3 - self.a*z + self.b

    def derivative(self, z: complex) -> complex:  # noqa D102
        return 3*z**2 - self.a

    @staticmethod
    @jit(nopython=True)
    def _escape_time_mandelbrot(b, a, c1, c2, iterations, z_max):
        z1 = c1
        z2 = c2
        z1_diverge = False
        z2_diverge = False
        for i in range(iterations):
            z1 = z1**3 - a*z1 + b if not z1_diverge else z1
            z2 = z2**3 - a*z2 + b if not z2_diverge else z2
            if abs(z1 - c1) > z_max:
                z1_diverge = True
            if abs(z2 - c2) > z_max:
                z2_diverge = True
            if z1_diverge and z2_diverge:
                return i / iterations
        else:
            return 1

    @staticmethod
    @jit(nopython=True)
    def _escape_time_julia(z, a, b, iterations, z_max):
        for i in range(iterations):
            z = z**3 - a*z + b
            if abs(z) > z_max:
                return i / iterations
        else:
            return 1

    def _calculate_mandelbrot(self,
                              res_x: int = 600,
                              res_y: int = 600,
                              iterations: int = 200,
                              x_range: tuple = (-3, 3),
                              y_range: tuple = (-3, 3),
                              z_max: float = 3,
                              multiprocessing: bool = False) -> np.ndarray:
        c1 = -cmath.sqrt(self.a/3)
        c2 = cmath.sqrt(self.a/3)
        num_list = [complex(x, y)
                    for y in np.linspace(y_range[0], y_range[1], res_y)
                    for x in np.linspace(x_range[0], x_range[1], res_x)]
        if multiprocessing:
            pool = mp.Pool(processes=mp.cpu_count())
            result_list = pool.map(partial(self._escape_time_mandelbrot,
                                           a=self.a,
                                           c1=c1,
                                           c2=c2,
                                           iterations=iterations,
                                           z_max=z_max), num_list)
            results = np.reshape(result_list, (res_y, res_x))
        else:
            result_list = map(partial(self._escape_time_mandelbrot,
                                      a=self.a,
                                      c1=c1,
                                      c2=c2,
                                      iterations=iterations,
                                      z_max=z_max), num_list)
            results = np.reshape(np.fromiter(result_list, dtype=float),
                                 (res_y, res_x))

        return results

    def _calculate_julia(self,
                         res_x: int = 600,
                         res_y: int = 600,
                         iterations: int = 200,
                         x_range: tuple = (-3, 3),
                         y_range: tuple = (-3, 3),
                         z_max: float = 3,
                         multiprocessing: bool = False) -> np.ndarray:
        num_list = [complex(x, y)
                    for y in np.linspace(y_range[0], y_range[1], res_y)
                    for x in np.linspace(x_range[0], x_range[1], res_x)]
        if multiprocessing:
            pool = mp.Pool(processes=mp.cpu_count())
            result_list = pool.map(partial(self._escape_time_julia,
                                           a=self.a,
                                           b=self.b,
                                           iterations=iterations,
                                           z_max=z_max), num_list)
            results = np.reshape(result_list, (res_y, res_x))
        else:
            result_list = map(partial(self._escape_time_julia,
                                      a=self.a,
                                      b=self.b,
                                      iterations=iterations,
                                      z_max=z_max), num_list)
            results = np.reshape(np.fromiter(result_list, dtype=float),
                                 (res_y, res_x))

        return results
    
    def external_ray(self, theta, D=20, S=10, R=200, error=0.001):
        """
        Construct an array of points on the external ray of angle theta.

        Parameters
        ----------
        theta: float
            angle of the external ray
        D: int 
            depth of the ray
        S: int
            sharpness of the ray
        R: int
            radius
        error: float
            error used for convergence of newton method
        """

        points = [R * cmath.exp(2 * np.pi * theta * 1j)]
        
        for i in range(1, D+1):
            for q in range(1, S+1):
                
                r_m = R ** (1 / (3 ** (i - 1 + q / S)))
                t_m = r_m**(3**(i)) * cmath.exp(2 * np.pi * 1j * theta * 3**(i))
                b_next = points[-1]
                b_previous = 0   

                while abs(b_previous - b_next) >= error:
                    C_k = b_next
                    D_k = [0, -self.a + 1]
                    for x in range(i):
                        D_k.append(3 * D_k[-1] * C_k ** 2 - self.a * D_k[-2] + 1)
                        C_k = C_k ** 3 - self.a * C_k + b_next
                    b_previous = b_next
                    b_next = b_previous - (C_k - t_m) / D_k[-1]
                
                points.append(b_next)
        
        # filter to be in range [-2,2]
        points = filter(lambda x: abs(x.real) < 2 and abs(x.imag) < 2, points)
        
        return points
    
    def draw_ray(self, theta, D=20, S=10, R=50, error=0.1):

        results = self.external_ray(theta, D, S, R, error)
        results = [[i.real, i.imag] for i in results]
        x = [x[0] for x in results]
        y = [x[1] for x in results]
        plt.plot(x, y)
        plt.show()


class CubicNewtonMap(Map):
    """A Newton map f(z) = z - g'(z)/g(z) where g is cubic."""

    def __init__(self, cubic: CubicMap):
        """
        Construct an instance of the CubicNewtonMap class.

        Parameters
        ----------
        cubic: CubicNewtonMap
            The cubic to find the Newton map for.
        """
        self.cubic = cubic

    def __call__(self, z: complex) -> complex:  # noqa D102
        return z - self.cubic.derivative(z)/self.cubic(z)

    def _calculate_mandelbrot(self,
                              res_x: int = 600,
                              res_y: int = 600,
                              iterations: int = 200,
                              x_range: tuple = (-3, 3),
                              y_range: tuple = (-3, 3),
                              z_max: float = 3,
                              multiprocessing: bool = False):
        raise NotImplementedError

    def _calculate_julia(self,
                         res_x: int = 600,
                         res_y: int = 600,
                         iterations: int = 200,
                         x_range: tuple = (-3, 3),
                         y_range: tuple = (-3, 3),
<<<<<<< HEAD
                         z_max: float = 3,
                         multiprocessing: bool = False):
        raise NotImplementedError


class QuadraticMap(Map):
    """A polynomial mapping f: C -> C."""

    def __init__(self, c):
        """
        Construct an instance of the PolynomialMap class.
=======
                         z_max: float = 3):
        raise NotImplementedError


# temporary so I can implement quadratic newton
class QuadraticMap(Map):
    def __init__(self, c: complex = None) -> None:
        """
        Construct an instance of the QuadraticMap class.
>>>>>>> 16864b17

        A complex quadratic map p: C -> C of the form:
            p(z) = z^2 + c

        Parameters
        ----------
<<<<<<< HEAD
        c: float
            The term c in the quadratic map.
        """
        self.c = c

    def __call__(self, z: complex) -> complex:  # noqa D102
        return z**2 + self.c
    
    def external_ray(self, theta, D=20, S=10, R=200, error=0.001):
        """
        Construct an array of points on the external ray of angle theta.

        Parameters
        ----------
        theta: float
            angle of the external ray
        D: int 
            depth of the ray
        S: int
            sharpness of the ray
        R: int
            radius
        error: float
            error used for convergence of newton method
        """

        points = [R * cmath.exp(2 * np.pi * theta * 1j)]
        
        for i in range(1, D+1):
            for q in range(1, S + 1):
                
                r_m = R ** (1 / (2 ** (i - 1 + q / S)))
                t_m = r_m**(2**(i)) * cmath.exp(2 * np.pi * 1j * theta * 2**(i))
                c_next = points[-1]
                c_previous = 0   

                while abs(c_previous - c_next) >= error:
                    C_k = c_next
                    D_k = 1
                    for x in range(i):
                        D_k = 2 * D_k * C_k + 1
                        C_k = C_k ** 2 + c_next
                    c_previous = c_next
                    c_next = c_previous - (C_k - t_m) / D_k
                
                points.append(c_next)
        
        # filter to be in range [-2,2]
        points = filter(lambda x: abs(x.real) < 2 and abs(x.imag) < 2, points)
        
        return points

    def draw_ray(self, theta, D=20, S=10, R=50, error=0.1):

        results = self.external_ray(theta, D, S, R, error)
        results = [[i.real, i.imag] for i in results]
        x = [x[0] for x in results]
        y = [x[1] for x in results]
        plt.plot(x, y)
        plt.show()
    
    def bottcher(self, c, n=5):
        """
        Find the Bottcher coordinate of point c.

        Parameters
        ----------
        c: complex
            point whose Bottcher coordinate we want
        n:
            precision of the Bottcher function
        """
        result = c
        for i in range(n - 1):
            result = self.__call__(result)
        result = 1 + c / (result ** 2)
        interim_result = result
        for j in range(n):
            result *= interim_result ** (1/(2**j))
        result = c * result
        return result
    
    def potential(self, c, n=5):
        """
        Find the Bottcher potential of point c.

        Parameters
        ----------
        c: complex
            point whose Bottcher potential we want
        n:
            precision of the Bottcher function
        """

        return math.log(abs(self.bottcher(c, n)))
    
    def calculate_equipotential(self, equipotential, res_x=600, res_y=600, x_range=(-3, 3), y_range=(-3,3), n=5, tol=10**(-6)):
        """
        Calculate equipotential curve.

        Parameters
        ----------
        equipotential: float
            target potential value
        n:
            precision of the Bottcher function
        tol:
            tolerance of isclose approximation
        """
        results = np.ones((res_x, res_y))

        for x_i, x in enumerate(np.linspace(x_range[0], x_range[1], res_x)):
            for y_i, y in enumerate(np.linspace(y_range[0], y_range[1], res_y)):
                c = complex(x, y)
                pot = self.potential(c, n)
                if pot in [equipotential - x_range[0]/res_x, equipotential + x_range[0]/res_x]: #math.isclose(pot, equipotential, rel_tol=tol):
                    results[x_i, y_i] = 0
        
        return results
    
    def draw_equipotential(self, equipotential, res_x=600, res_y=600, x_range=(-3, 3), y_range=(-3, 3), n=5, tol=10**(-6)) -> Image.Image:

        results = self.calculate_equipotential(equipotential, res_x, res_y, x_range, y_range,n, tol)
        im = Image.fromarray(np.uint8(cm.cubehelix_r(results)*255))
=======
        c: complex
            The parameter c in the quadratic map.
        """
        self.c = c

    def __call__(self, z: complex) -> complex:
        return z**2 + self.c

    def derivative(self, z: complex) -> complex:
        return 2*z

    def _calculate_mandelbrot(self,
                              res_x: int = 600,
                              res_y: int = 600,
                              iterations: int = 200,
                              x_range: tuple = (-3, 3),
                              y_range: tuple = (-3, 3),
                              z_max: float = 3) -> np.ndarray:
        pass

    def _calculate_julia(self,
                         res_x: int = 600,
                         res_y: int = 600,
                         iterations: int = 200,
                         x_range: tuple = (-3, 3),
                         y_range: tuple = (-3, 3),
                         z_max: float = 3) -> np.ndarray:
        pass


class QuadraticNewtonMap(Map):

    def __init__(self, quad: QuadraticMap) -> None:
        self.quad = quad

    def __call__(self, z: complex) -> complex:
        try:
            return (z - self.quad(z) / self.quad.derivative(z)
                    if self.quad.c != 0 else z/2)
        except ZeroDivisionError:
            return cmath.inf

    def _calculate_mandelbrot(self,
                              res_x: int = 600,
                              res_y: int = 600,
                              iterations: int = 200,
                              x_range: tuple = (-3, 3),
                              y_range: tuple = (-3, 3),
                              z_max: float = 3) -> np.ndarray:
        pass

    def draw_mandelbrot(self,
                        res_x: int = 600,
                        res_y: int = 600,
                        iterations: int = 200,
                        x_range: tuple = (-3, 3),
                        y_range: tuple = (-3, 3),
                        z_max: float = 3) -> Image.Image:
        im = Image.fromarray(255*np.ones((res_x, res_y)))
        d = ImageDraw.Draw(im)
        d.point([round(x_range[0]*(res_x-1)/(x_range[0] - x_range[1])),
                round(y_range[1]*(res_y-1)/(y_range[1] - y_range[0]))],
                fill=0)
        im.show()
        return im

    def _calculate_julia(self,
                         res_x: int = 600,
                         res_y: int = 600,
                         iterations: int = 200,
                         x_range: tuple = (-3, 3),
                         y_range: tuple = (-3, 3),
                         z_max: float = 3) -> np.ndarray:
        ref_pt = cmath.sqrt(self.quad.c)  # the Julia "line" goes through this
        re = ref_pt.real
        im = ref_pt.imag
        results = np.ones((res_x, res_y))
        if ref_pt == 0:
            results[round(-y_range[0]), :] = 0

    def draw_julia(self,
                   res_x: int = 600,
                   res_y: int = 600,
                   x_range: tuple = (-3, 3),
                   y_range: tuple = (-3, 3),
                   line_weight: int = 1) -> Image.Image:
        im = Image.fromarray(255*np.ones((res_x, res_y)))
        if self.quad.c == 0:
            return im
        d = ImageDraw.Draw(im)
        real = cmath.sqrt(self.quad.c).real
        imag = cmath.sqrt(self.quad.c).imag
        if abs(real) >= abs(imag):
            d.line([0,
                    round((x_range[0]*imag/real-y_range[1])
                          / (y_range[0]-y_range[1])*(res_y-1)),
                    res_x-1,
                    round((x_range[1]*imag/real-y_range[1])
                          / (y_range[0]-y_range[1])*(res_y-1))],
                   fill=0,
                   width=line_weight)
        else:
            d.line([round((y_range[1]*real/imag-x_range[0])
                          / (x_range[1]-x_range[0])*(res_y-1)),
                    0,
                    round((y_range[0]*real/imag-x_range[0])
                          / (x_range[1]-x_range[0])*(res_y-1)),
                    res_y-1],
                   fill=0,
                   width=line_weight)
        im.show()
        return im

    def _inv_bottcher(self, z: complex):
        return 1j*cmath.sqrt(self.quad.c)*(z+1)/(z-1)

    def _complex_to_pixel(self,
                          z: complex,
                          res_x: int = 600,
                          res_y: int = 600,
                          x_range: tuple = (-3, 3),
                          y_range: tuple = (-3, 3)) -> tuple:
        return (round((z.real-x_range[0])/(x_range[1]-x_range[0])*(res_x-1)),
                round((z.imag-y_range[1])/(y_range[0]-y_range[1])*(res_y-1)))

    def _calculate_rays(self,
                        res_x: int = 600,
                        res_y: int = 600,
                        x_range: tuple = (-3, 3),
                        y_range: tuple = (-3, 3),
                        multiples: int = 12,
                        res_ray: int = 1024):
        return [[self._complex_to_pixel(
            self._inv_bottcher(cmath.rect(1/np.cos(r), phi)),
            res_x,
            res_y,
            x_range,
            y_range
        )
            for r in np.linspace(0, np.pi/2, res_ray+2)[1:-1]]
            for phi in np.linspace(0, 2*np.pi, multiples+1)[:-1]]

    def draw_rays(self,
                  res_x: int = 600,
                  res_y: int = 600,
                  x_range: tuple = (-3, 3),
                  y_range: tuple = (-3, 3),
                  multiples: int = 12,
                  res_ray: int = 1024,
                  line_weight: int = 1) -> Image.Image:
        im = self.draw_julia(res_x, res_y, x_range, y_range, line_weight)
        d = ImageDraw.Draw(im)
        for ray in self._calculate_rays(res_x,
                                        res_y,
                                        x_range,
                                        y_range,
                                        multiples,
                                        res_ray):
            d.line(ray, fill=0, width=line_weight, joint="curve")
        im.show()
        return im

    def _calculate_eqpots(self,
                          res_x: int = 600,
                          res_y: int = 600,
                          x_range: tuple = (-3, 3),
                          y_range: tuple = (-3, 3),
                          levels: int = 12,
                          res_eqpot: int = 1024):
        return [[self._complex_to_pixel(
            self._inv_bottcher(cmath.rect(1/np.cos(r), phi)),
            res_x,
            res_y,
            x_range,
            y_range
        )
            for phi in np.linspace(0, 2*np.pi, res_eqpot+1)[:-1]]
            for r in np.linspace(0, np.pi/2, levels+2)[1:-1]]

    def draw_eqpots(self,
                    res_x: int = 600,
                    res_y: int = 600,
                    x_range: tuple = (-3, 3),
                    y_range: tuple = (-3, 3),
                    levels: int = 12,
                    res_eqpot: int = 1024,
                    line_weight: int = 1) -> Image.Image:
        im = Image.fromarray(255*np.ones((res_x, res_y)))
        d = ImageDraw.Draw(im)
        for eqpot in self._calculate_eqpots(res_x,
                                            res_y,
                                            x_range,
                                            y_range,
                                            levels,
                                            res_eqpot):
            d.line(eqpot, fill=0, width=line_weight, joint="curve")
>>>>>>> 16864b17
        im.show()
        return im<|MERGE_RESOLUTION|>--- conflicted
+++ resolved
@@ -411,7 +411,6 @@
                          iterations: int = 200,
                          x_range: tuple = (-3, 3),
                          y_range: tuple = (-3, 3),
-<<<<<<< HEAD
                          z_max: float = 3,
                          multiprocessing: bool = False):
         raise NotImplementedError
@@ -423,24 +422,12 @@
     def __init__(self, c):
         """
         Construct an instance of the PolynomialMap class.
-=======
-                         z_max: float = 3):
-        raise NotImplementedError
-
-
-# temporary so I can implement quadratic newton
-class QuadraticMap(Map):
-    def __init__(self, c: complex = None) -> None:
-        """
-        Construct an instance of the QuadraticMap class.
->>>>>>> 16864b17
 
         A complex quadratic map p: C -> C of the form:
             p(z) = z^2 + c
 
         Parameters
         ----------
-<<<<<<< HEAD
         c: float
             The term c in the quadratic map.
         """
@@ -565,203 +552,5 @@
 
         results = self.calculate_equipotential(equipotential, res_x, res_y, x_range, y_range,n, tol)
         im = Image.fromarray(np.uint8(cm.cubehelix_r(results)*255))
-=======
-        c: complex
-            The parameter c in the quadratic map.
-        """
-        self.c = c
-
-    def __call__(self, z: complex) -> complex:
-        return z**2 + self.c
-
-    def derivative(self, z: complex) -> complex:
-        return 2*z
-
-    def _calculate_mandelbrot(self,
-                              res_x: int = 600,
-                              res_y: int = 600,
-                              iterations: int = 200,
-                              x_range: tuple = (-3, 3),
-                              y_range: tuple = (-3, 3),
-                              z_max: float = 3) -> np.ndarray:
-        pass
-
-    def _calculate_julia(self,
-                         res_x: int = 600,
-                         res_y: int = 600,
-                         iterations: int = 200,
-                         x_range: tuple = (-3, 3),
-                         y_range: tuple = (-3, 3),
-                         z_max: float = 3) -> np.ndarray:
-        pass
-
-
-class QuadraticNewtonMap(Map):
-
-    def __init__(self, quad: QuadraticMap) -> None:
-        self.quad = quad
-
-    def __call__(self, z: complex) -> complex:
-        try:
-            return (z - self.quad(z) / self.quad.derivative(z)
-                    if self.quad.c != 0 else z/2)
-        except ZeroDivisionError:
-            return cmath.inf
-
-    def _calculate_mandelbrot(self,
-                              res_x: int = 600,
-                              res_y: int = 600,
-                              iterations: int = 200,
-                              x_range: tuple = (-3, 3),
-                              y_range: tuple = (-3, 3),
-                              z_max: float = 3) -> np.ndarray:
-        pass
-
-    def draw_mandelbrot(self,
-                        res_x: int = 600,
-                        res_y: int = 600,
-                        iterations: int = 200,
-                        x_range: tuple = (-3, 3),
-                        y_range: tuple = (-3, 3),
-                        z_max: float = 3) -> Image.Image:
-        im = Image.fromarray(255*np.ones((res_x, res_y)))
-        d = ImageDraw.Draw(im)
-        d.point([round(x_range[0]*(res_x-1)/(x_range[0] - x_range[1])),
-                round(y_range[1]*(res_y-1)/(y_range[1] - y_range[0]))],
-                fill=0)
-        im.show()
-        return im
-
-    def _calculate_julia(self,
-                         res_x: int = 600,
-                         res_y: int = 600,
-                         iterations: int = 200,
-                         x_range: tuple = (-3, 3),
-                         y_range: tuple = (-3, 3),
-                         z_max: float = 3) -> np.ndarray:
-        ref_pt = cmath.sqrt(self.quad.c)  # the Julia "line" goes through this
-        re = ref_pt.real
-        im = ref_pt.imag
-        results = np.ones((res_x, res_y))
-        if ref_pt == 0:
-            results[round(-y_range[0]), :] = 0
-
-    def draw_julia(self,
-                   res_x: int = 600,
-                   res_y: int = 600,
-                   x_range: tuple = (-3, 3),
-                   y_range: tuple = (-3, 3),
-                   line_weight: int = 1) -> Image.Image:
-        im = Image.fromarray(255*np.ones((res_x, res_y)))
-        if self.quad.c == 0:
-            return im
-        d = ImageDraw.Draw(im)
-        real = cmath.sqrt(self.quad.c).real
-        imag = cmath.sqrt(self.quad.c).imag
-        if abs(real) >= abs(imag):
-            d.line([0,
-                    round((x_range[0]*imag/real-y_range[1])
-                          / (y_range[0]-y_range[1])*(res_y-1)),
-                    res_x-1,
-                    round((x_range[1]*imag/real-y_range[1])
-                          / (y_range[0]-y_range[1])*(res_y-1))],
-                   fill=0,
-                   width=line_weight)
-        else:
-            d.line([round((y_range[1]*real/imag-x_range[0])
-                          / (x_range[1]-x_range[0])*(res_y-1)),
-                    0,
-                    round((y_range[0]*real/imag-x_range[0])
-                          / (x_range[1]-x_range[0])*(res_y-1)),
-                    res_y-1],
-                   fill=0,
-                   width=line_weight)
-        im.show()
-        return im
-
-    def _inv_bottcher(self, z: complex):
-        return 1j*cmath.sqrt(self.quad.c)*(z+1)/(z-1)
-
-    def _complex_to_pixel(self,
-                          z: complex,
-                          res_x: int = 600,
-                          res_y: int = 600,
-                          x_range: tuple = (-3, 3),
-                          y_range: tuple = (-3, 3)) -> tuple:
-        return (round((z.real-x_range[0])/(x_range[1]-x_range[0])*(res_x-1)),
-                round((z.imag-y_range[1])/(y_range[0]-y_range[1])*(res_y-1)))
-
-    def _calculate_rays(self,
-                        res_x: int = 600,
-                        res_y: int = 600,
-                        x_range: tuple = (-3, 3),
-                        y_range: tuple = (-3, 3),
-                        multiples: int = 12,
-                        res_ray: int = 1024):
-        return [[self._complex_to_pixel(
-            self._inv_bottcher(cmath.rect(1/np.cos(r), phi)),
-            res_x,
-            res_y,
-            x_range,
-            y_range
-        )
-            for r in np.linspace(0, np.pi/2, res_ray+2)[1:-1]]
-            for phi in np.linspace(0, 2*np.pi, multiples+1)[:-1]]
-
-    def draw_rays(self,
-                  res_x: int = 600,
-                  res_y: int = 600,
-                  x_range: tuple = (-3, 3),
-                  y_range: tuple = (-3, 3),
-                  multiples: int = 12,
-                  res_ray: int = 1024,
-                  line_weight: int = 1) -> Image.Image:
-        im = self.draw_julia(res_x, res_y, x_range, y_range, line_weight)
-        d = ImageDraw.Draw(im)
-        for ray in self._calculate_rays(res_x,
-                                        res_y,
-                                        x_range,
-                                        y_range,
-                                        multiples,
-                                        res_ray):
-            d.line(ray, fill=0, width=line_weight, joint="curve")
-        im.show()
-        return im
-
-    def _calculate_eqpots(self,
-                          res_x: int = 600,
-                          res_y: int = 600,
-                          x_range: tuple = (-3, 3),
-                          y_range: tuple = (-3, 3),
-                          levels: int = 12,
-                          res_eqpot: int = 1024):
-        return [[self._complex_to_pixel(
-            self._inv_bottcher(cmath.rect(1/np.cos(r), phi)),
-            res_x,
-            res_y,
-            x_range,
-            y_range
-        )
-            for phi in np.linspace(0, 2*np.pi, res_eqpot+1)[:-1]]
-            for r in np.linspace(0, np.pi/2, levels+2)[1:-1]]
-
-    def draw_eqpots(self,
-                    res_x: int = 600,
-                    res_y: int = 600,
-                    x_range: tuple = (-3, 3),
-                    y_range: tuple = (-3, 3),
-                    levels: int = 12,
-                    res_eqpot: int = 1024,
-                    line_weight: int = 1) -> Image.Image:
-        im = Image.fromarray(255*np.ones((res_x, res_y)))
-        d = ImageDraw.Draw(im)
-        for eqpot in self._calculate_eqpots(res_x,
-                                            res_y,
-                                            x_range,
-                                            y_range,
-                                            levels,
-                                            res_eqpot):
-            d.line(eqpot, fill=0, width=line_weight, joint="curve")
->>>>>>> 16864b17
         im.show()
         return im