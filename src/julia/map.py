--- conflicted
+++ resolved
@@ -4,7 +4,6 @@
 from PIL import Image
 from matplotlib import cm
 import cmath
-<<<<<<< HEAD
 import multiprocessing as mp
 from functools import partial
 from numba import jit
@@ -23,10 +22,6 @@
     """
     return Image.fromarray(np.uint8(colormap(array)*255))
 
-=======
-import matplotlib.pyplot as plt
-import math
->>>>>>> 986f485e
 
 class Map(ABC):
     """A mapping f: C -> C."""
@@ -415,12 +410,8 @@
                          iterations: int = 200,
                          x_range: tuple = (-3, 3),
                          y_range: tuple = (-3, 3),
-<<<<<<< HEAD
                          z_max: float = 3,
                          multiprocessing: bool = False):
-        raise NotImplementedError
-=======
-                         z_max: float = 3):
         raise NotImplementedError
 
 
@@ -561,5 +552,4 @@
         results = self.calculate_equipotential(equipotential, res_x, res_y, x_range, y_range,n, tol)
         im = Image.fromarray(np.uint8(cm.cubehelix_r(results)*255))
         im.show()
-        return im
->>>>>>> 986f485e
+        return im